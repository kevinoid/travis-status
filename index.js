--- conflicted
+++ resolved
@@ -5,7 +5,6 @@
 
 'use strict';
 
-<<<<<<< HEAD
 const assert = require('assert');
 const http = require('http');
 const https = require('https');
@@ -242,14 +241,4 @@
 module.exports.ORG_URI = TravisStatusChecker.ORG_URI;
 module.exports.PRO_URI = TravisStatusChecker.PRO_URI;
 module.exports.GitStatusChecker = GitStatusChecker;
-module.exports.TravisStatusChecker = TravisStatusChecker;
-=======
-exports.func =
-async function func(options) {
-  if (options !== undefined && typeof options !== 'object') {
-    throw new TypeError('options must be an object');
-  }
-
-  // Do stuff
-};
->>>>>>> b8ee0f8a
+module.exports.TravisStatusChecker = TravisStatusChecker;