--- conflicted
+++ resolved
@@ -185,7 +185,6 @@
       });
   }
 
-<<<<<<< HEAD
   // Before doing remote queries, ensure that there are no errors locally
   var slugForQueryP = Promise.all([repoSlugP, localCommitP])
     .then(function(slugAndHash) { return slugAndHash[0]; });
@@ -203,11 +202,6 @@
   } else {
     var repoP = slugForQueryP.then(function queryRepoFor(slug) {
       return travisChecker.getRepo(slug, options);
-=======
-  if (options !== undefined && typeof options !== 'object') {
-    process.nextTick(function() {
-      callback(new TypeError('options must be an object'));
->>>>>>> 67ef0946
     });
 
     if (localCommitP) {
