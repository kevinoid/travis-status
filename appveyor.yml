# http://www.appveyor.com/docs/appveyor-yml

# Be aware of https://github.com/nodejs/LTS when choosing versions to test
# Update engines.node in package.json if removing old versions.
environment:
  matrix:
    - nodejs_version: "4"
<<<<<<< HEAD
    - nodejs_version: "8"
=======
      # npm 6.0.0 fails on Node 4
      # Note: Can't use carat version https://github.com/npm/npm/issues/17297
      npm_version: ">=5 <6"
      # Empty version installs most recent version available
    - nodejs_version: ""
      npm_version: "latest"
>>>>>>> 1d68eeee

# If the package has arch-dependent features, uncomment this.
#platform:
#  - x86
#  - x64

install:
  - ps: Install-Product node $env:nodejs_version
  - npm -g install "npm@%npm_version%"
  - npm install

test_script:
  - node --version
  - npm --version
  - npm test

# Disable build step, which we don't need
build: off

# If any job fails, fail build immediately to avoid wasting time/resources.
matrix:
  fast_finish: true<|MERGE_RESOLUTION|>--- conflicted
+++ resolved
@@ -5,16 +5,12 @@
 environment:
   matrix:
     - nodejs_version: "4"
-<<<<<<< HEAD
-    - nodejs_version: "8"
-=======
       # npm 6.0.0 fails on Node 4
       # Note: Can't use carat version https://github.com/npm/npm/issues/17297
       npm_version: ">=5 <6"
       # Empty version installs most recent version available
     - nodejs_version: ""
       npm_version: "latest"
->>>>>>> 1d68eeee
 
 # If the package has arch-dependent features, uncomment this.
 #platform:
