{
  "name": "travis-status",
  "version": "4.0.1",
  "description": "An implementation of the status subcommand of The Travis Client in Node.js, with a few extra features.",
  "keywords": [
    "ci",
    "cli",
    "continuous integration",
    "travis",
    "travis-ci",
    "travisci"
  ],
  "license": "MIT",
  "homepage": "https://github.com/kevinoid/travis-status",
  "bugs": "https://github.com/kevinoid/travis-status/issues",
  "author": "Kevin Locke <kevin@kevinlocke.name>",
  "repository": {
    "type": "git",
    "url": "https://github.com/kevinoid/travis-status.git"
  },
  "main": "index.js",
  "bin": {
    "travis-status": "bin/travis-status.js"
  },
  "//": "All scripts should run in POSIX sh and Windows cmd.exe",
  "scripts": {
    "changelog": "conventional-changelog -p angular -i CHANGELOG.md -s -u",
    "clean": "rimraf coverage && rimraf doc",
    "doc": "npm run doc-js && npm run doc-spec",
    "doc-js": "rimraf doc/api && jsdoc -c jsdoc.conf.json .",
    "doc-spec": "rimraf doc/spec && mkdir doc/spec && mocha --reporter doc --recursive test | nodecat doc-src/spec/header.xhtml - doc-src/spec/footer.xhtml > doc/spec/index.xhtml",
    "lint": "npm run lint-js && npm run lint-doc",
    "lint-doc": "jsdoc -t templates/silent -c jsdoc-lint.conf.json . && echo JSDoc passed.",
    "lint-js": "eslint --report-unused-disable-directives . && echo ESLint passed.",
    "postpublish": "git -C doc push && git push --follow-tags origin master gh-pages && echo Remember to update GitHub Releases from CHANGELOG.md",
    "postversion": "rimraf doc && git clone -b gh-pages -l -q . doc && npm run doc && git -C doc add . && git -C doc commit -n -m \"Docs for v$npm_package_version\"",
<<<<<<< HEAD
    "preversion": "npm run test-cov && nyc check-coverage --statements 94 && check-audit && depcheck --ignores greenkeeper-lockfile --ignore-dirs doc && david && git-branch-is master && node ./bin/travis-status.js -b master -c -w -x && appveyor-status -b master -c -w -p kevinoid/travis-status",
=======
    "preversion": "npm run test-cov && nyc check-coverage --statements 95 && depcheck --ignore-dirs doc && david && git-branch-is master && travis-status -b master -c -w -x && appveyor-status -b master -c -w",
    "start": "supervisor --quiet --no-restart-on exit --extensions js,json --ignore test --poll-interval 2000 server.js",
>>>>>>> 24b93788
    "test": "npm run lint && npm run test-unit",
    "test-cov": "npm run lint && npm run test-unit-cov",
    "test-unit": "mocha --recursive test",
    "test-unit-cov": "nyc mocha --recursive test",
    "upload-cov": "codecov < ./coverage/lcov.info && coveralls < ./coverage/lcov.info",
    "version": "npm run changelog && echo && echo === Please edit CHANGELOG.md as desired, then exit === && echo && $npm_config_shell && git commit -m \"Update CHANGELOG.md for $npm_package_version\" CHANGELOG.md",
    "version-deps": "npm install conventional-changelog-cli david depcheck git-branch-is travis-status"
  },
  "dependencies": {
    "caseless": "^0.12.0",
    "chalk": "^4.0.0",
    "commander": "^5.0.0",
    "promise-nodeify": "^3.0.0",
    "promised-read": "^3.0.0",
    "request": "^2.68.0",
    "travis-ci": "2.2.0"
  },
  "devDependencies": {
<<<<<<< HEAD
    "@kevinoid/eslint-config": "^4.0.0",
    "ansi-styles": "^4.0.0",
    "chai": "^4.0.0",
=======
    "@kevinoid/eslint-config": "^6.0.0",
>>>>>>> 24b93788
    "codecov": "^3.0.0",
    "coveralls": "^3.0.0",
    "eslint": "^6.7.1",
    "eslint-config-airbnb-base": "^14.0.0",
    "eslint-plugin-import": "^2.18.2",
    "eslint-plugin-node": "^11.0.0",
    "eslint-plugin-promise": "^4.2.1",
<<<<<<< HEAD
    "eslint-plugin-unicorn": "^16.0.0",
    "greenkeeper-lockfile": "^1.15.1",
    "has-ansi": "^4.0.0",
=======
    "eslint-plugin-unicorn": "^18.0.0",
>>>>>>> 24b93788
    "jsdoc": "^3.6.0",
    "mocha": "^7.0.0",
    "nodecat": "^2.0.0",
    "nyc": "^15.0.0",
    "proxyquire": "^2.0.0",
    "rimraf": "^3.0.0",
    "server-destroy": "^1.0.1",
    "sinon": "^9.0.0"
  },
  "engines": {
    "node": ">=10.13",
    "npm": ">=1.3.7"
  },
  "mocha": {
    "checkLeaks": true,
    "exit": false
  },
  "nyc": {
    "exclude": [
      "test",
      "test-lib"
    ]
  }
}<|MERGE_RESOLUTION|>--- conflicted
+++ resolved
@@ -34,12 +34,7 @@
     "lint-js": "eslint --report-unused-disable-directives . && echo ESLint passed.",
     "postpublish": "git -C doc push && git push --follow-tags origin master gh-pages && echo Remember to update GitHub Releases from CHANGELOG.md",
     "postversion": "rimraf doc && git clone -b gh-pages -l -q . doc && npm run doc && git -C doc add . && git -C doc commit -n -m \"Docs for v$npm_package_version\"",
-<<<<<<< HEAD
-    "preversion": "npm run test-cov && nyc check-coverage --statements 94 && check-audit && depcheck --ignores greenkeeper-lockfile --ignore-dirs doc && david && git-branch-is master && node ./bin/travis-status.js -b master -c -w -x && appveyor-status -b master -c -w -p kevinoid/travis-status",
-=======
-    "preversion": "npm run test-cov && nyc check-coverage --statements 95 && depcheck --ignore-dirs doc && david && git-branch-is master && travis-status -b master -c -w -x && appveyor-status -b master -c -w",
-    "start": "supervisor --quiet --no-restart-on exit --extensions js,json --ignore test --poll-interval 2000 server.js",
->>>>>>> 24b93788
+    "preversion": "npm run test-cov && nyc check-coverage --statements 94 && depcheck --ignore-dirs doc && david && git-branch-is master && node ./bin/travis-status.js -b master -c -w -x && appveyor-status -b master -c -w -p kevinoid/travis-status",
     "test": "npm run lint && npm run test-unit",
     "test-cov": "npm run lint && npm run test-unit-cov",
     "test-unit": "mocha --recursive test",
@@ -58,13 +53,9 @@
     "travis-ci": "2.2.0"
   },
   "devDependencies": {
-<<<<<<< HEAD
-    "@kevinoid/eslint-config": "^4.0.0",
+    "@kevinoid/eslint-config": "^6.0.0",
     "ansi-styles": "^4.0.0",
     "chai": "^4.0.0",
-=======
-    "@kevinoid/eslint-config": "^6.0.0",
->>>>>>> 24b93788
     "codecov": "^3.0.0",
     "coveralls": "^3.0.0",
     "eslint": "^6.7.1",
@@ -72,13 +63,9 @@
     "eslint-plugin-import": "^2.18.2",
     "eslint-plugin-node": "^11.0.0",
     "eslint-plugin-promise": "^4.2.1",
-<<<<<<< HEAD
-    "eslint-plugin-unicorn": "^16.0.0",
+    "eslint-plugin-unicorn": "^18.0.0",
     "greenkeeper-lockfile": "^1.15.1",
     "has-ansi": "^4.0.0",
-=======
-    "eslint-plugin-unicorn": "^18.0.0",
->>>>>>> 24b93788
     "jsdoc": "^3.6.0",
     "mocha": "^7.0.0",
     "nodecat": "^2.0.0",
