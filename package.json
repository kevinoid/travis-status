--- conflicted
+++ resolved
@@ -33,12 +33,7 @@
     "lint-js": "eslint . && echo ESLint passed.",
     "postpublish": "git -C doc push && git push --follow-tags origin master gh-pages && echo Remember to update GitHub Releases from CHANGELOG.md && echo until skywinder/github-changelog-generator#56 is fixed.",
     "postversion": "rimraf doc && git clone -b gh-pages -l -q . doc && npm run doc && git -C doc add . && git -C doc commit -n -m \"Docs for v$npm_package_version\"",
-<<<<<<< HEAD
-    "preversion": "check-audit && depcheck --ignores greenkeeper-lockfile --ignore-dirs doc && david -i eslint && git-branch-is master && node ./bin/travis-status.js -b master -c -wx && appveyor-status -b master -c -p kevinoid/travis-status -w && nyc check-coverage --statements 95",
-=======
-    "preversion": "check-audit && depcheck --ignores greenkeeper-lockfile --ignore-dirs doc && david -i eslint && git-branch-is master && travis-status -b master -c -w -x && appveyor-status -b master -c -w && nyc check-coverage --statements 95",
-    "start": "supervisor --quiet --no-restart-on exit --extensions js,json --ignore test --poll-interval 2000 server.js",
->>>>>>> 9f882cfb
+    "preversion": "check-audit && depcheck --ignores greenkeeper-lockfile --ignore-dirs doc && david -i eslint && git-branch-is master && node ./bin/travis-status.js -b master -c -w -x && appveyor-status -b master -c -p kevinoid/travis-status -w && nyc check-coverage --statements 95",
     "test": "npm run lint && npm run test-unit",
     "test-cov": "npm run lint && npm run test-unit-cov",
     "test-unit": "mocha --recursive test",
