--- conflicted
+++ resolved
@@ -1,13 +1,7 @@
 {
-<<<<<<< HEAD
   "name": "travis-status",
   "version": "4.0.0",
   "description": "An implementation of the status subcommand of The Travis Client in Node.js, with a few extra features.",
-=======
-  "name": "@kevinoid/project-template",
-  "version": "0.0.1",
-  "description": "A Node.js/npm project template with codecov, coveralls, ESLint, conventional-changelog, nyc, JSDoc, and mocha.",
->>>>>>> cbe90d15
   "keywords": [
     "ci",
     "cli",
@@ -46,13 +40,8 @@
     "test-unit": "mocha --recursive test",
     "test-unit-cov": "nyc mocha --recursive test",
     "upload-cov": "codecov < ./coverage/lcov.info && coveralls < ./coverage/lcov.info",
-<<<<<<< HEAD
-    "version": "github_changelog_generator -t \"$npm_config_gcg_github_token\" --future-release \"$npm_package_version\" && echo && echo === Please edit CHANGELOG.md as desired, then exit === && echo && $npm_config_shell && git commit -m \"Update CHANGELOG.md for $npm_package_version\" CHANGELOG.md",
-    "version-deps": "npm install david depcheck git-branch-is npm-audit-resolver"
-=======
     "version": "npm run changelog && echo && echo === Please edit CHANGELOG.md as desired, then exit === && echo && $npm_config_shell && git commit -m \"Update CHANGELOG.md for $npm_package_version\" CHANGELOG.md",
     "version-deps": "npm install conventional-changelog-cli david depcheck git-branch-is npm-audit-resolver travis-status"
->>>>>>> cbe90d15
   },
   "dependencies": {
     "caseless": "^0.12.0",
@@ -64,13 +53,9 @@
     "travis-ci": "2.2.0"
   },
   "devDependencies": {
-<<<<<<< HEAD
-    "@kevinoid/eslint-config": "^0.4.1",
+    "@kevinoid/eslint-config": "^0.5.0",
     "ansi-styles": "^4.0.0",
     "chai": "^4.0.0",
-=======
-    "@kevinoid/eslint-config": "^0.5.0",
->>>>>>> cbe90d15
     "codecov": "^3.0.0",
     "coveralls": "^3.0.0",
     "eslint": "^6.3.0",
