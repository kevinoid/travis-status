{
  "name": "travis-status",
  "version": "0.1.0",
  "description": "An implementation of the status subcommand of The Travis Client in Node.js, with a few extra features.",
  "keywords": [
    "ci",
    "cli",
    "continuous integration",
    "travis",
    "travis-ci",
    "travisci"
  ],
  "license": "MIT",
  "homepage": "https://github.com/kevinoid/travis-status",
  "bugs": "https://github.com/kevinoid/travis-status/issues",
  "author": "Kevin Locke <kevin@kevinlocke.name>",
  "repository": {
    "type": "git",
    "url": "https://github.com/kevinoid/travis-status.git"
  },
  "main": "index.js",
  "bin": {
    "travis-status": "bin/travis-status.js"
  },
  "//": "All scripts should run in POSIX sh and Windows cmd.exe",
  "scripts": {
    "clean": "rimraf coverage && rimraf doc",
    "doc": "npm run doc-js && npm run doc-spec",
    "doc-js": "rimraf doc/api && jsdoc -c jsdoc.conf.json .",
    "doc-spec": "rimraf doc/spec && mkdir doc/spec && mocha --reporter doc --recursive test | nodecat doc-src/spec/header.xhtml - doc-src/spec/footer.xhtml > doc/spec/index.xhtml",
    "lint": "npm run lint-js && npm run lint-doc",
    "lint-doc": "jsdoc -t templates/silent -c jsdoc-lint.conf.json . && echo JSDoc passed.",
    "lint-js": "node-version-gte-4 && eslint . && echo ESLint passed. || node-version-lt-4",
    "postpublish": "git -C doc push && git push --follow-tags origin master gh-pages && echo Remember to update GitHub Releases from CHANGELOG.md && echo until skywinder/github-changelog-generator#56 is fixed.",
    "postversion": "rimraf doc && git clone -b gh-pages -l -q . doc && npm run doc && git -C doc add . && git -C doc commit -n -m \"Docs for v$npm_package_version\"",
<<<<<<< HEAD
    "preversion": "git-branch-is master && travis-status -b -c -qwx && depcheck && david",
=======
    "preversion": "depcheck --ignores eslint-plugin-import --ignore-dirs doc && david && git-branch-is master && travis-status -b master -c -wx && appveyor-status -b master -c -w && istanbul check-coverage --statements 95 coverage/coverage.json",
    "start": "supervisor --quiet --no-restart-on exit --extensions js,json --ignore test --poll-interval 2000 server.js",
>>>>>>> 67ef0946
    "test": "npm run lint && npm run test-unit",
    "test-cov": "npm run lint && npm run test-unit-cov",
    "test-unit": "mocha --recursive test",
    "test-unit-cov": "istanbul cover _mocha -- --recursive test",
    "upload-cov": "codecov < ./coverage/lcov.info && coveralls < ./coverage/lcov.info",
    "version": "github_changelog_generator -t \"$npm_config_gcg_github_token\" --future-release \"$npm_package_version\" && echo && echo === Please edit CHANGELOG.md as desired, then exit === && echo && $npm_config_shell && git commit -m \"Update CHANGELOG.md for $npm_package_version\" CHANGELOG.md",
    "version-deps": "npm install david depcheck git-branch-is travis-status"
  },
  "dependencies": {
    "any-promise": "^1.1.0",
    "bluebird": ">=2.0.0",
    "caseless": "^0.11.0",
    "chai": "^3.5.0",
    "chalk": "^1.1.1",
    "commander": "^2.9.0",
    "debug": "^2.0.0",
    "extend": "^3.0.0",
    "promise-nodeify": "^0.1.0",
    "promised-read": "^0.1.0",
    "request": "^2.37.0",
    "travis-ci": "2.1.0"
  },
  "devDependencies": {
    "codecov": "^1.0.1",
    "coveralls": "^2.11.6",
    "eslint": "^3.0.0",
    "eslint-config-airbnb-base": "^11.0.0",
    "eslint-plugin-import": "^2.2.0",
    "istanbul": "^0.4.1",
<<<<<<< HEAD
    "jsdoc": "^3.4.0",
    "mocha": "^2.3.4",
    "nodecat": "^0.1.0",
    "pify": "^2.3.0",
    "proxyquire": "^1.7.4",
    "rimraf": "^2.2.0",
    "server-destroy": "^1.0.1",
    "sinon": "^1.17.3"
=======
    "jsdoc": "^3.4.1",
    "mocha": "^3.2.0",
    "node-version-check": "^2.1.1",
    "nodecat": "^1.0.0",
    "rimraf": "^2.2.0"
>>>>>>> 67ef0946
  },
  "engines": {
    "node": ">=0.10",
    "npm": ">=1.3.7"
  },
  "yargs": {
    "parse-numbers": false,
    "duplicate-arguments-array": false,
    "flatten-duplicate-arrays": false
  }
}<|MERGE_RESOLUTION|>--- conflicted
+++ resolved
@@ -33,12 +33,7 @@
     "lint-js": "node-version-gte-4 && eslint . && echo ESLint passed. || node-version-lt-4",
     "postpublish": "git -C doc push && git push --follow-tags origin master gh-pages && echo Remember to update GitHub Releases from CHANGELOG.md && echo until skywinder/github-changelog-generator#56 is fixed.",
     "postversion": "rimraf doc && git clone -b gh-pages -l -q . doc && npm run doc && git -C doc add . && git -C doc commit -n -m \"Docs for v$npm_package_version\"",
-<<<<<<< HEAD
-    "preversion": "git-branch-is master && travis-status -b -c -qwx && depcheck && david",
-=======
-    "preversion": "depcheck --ignores eslint-plugin-import --ignore-dirs doc && david && git-branch-is master && travis-status -b master -c -wx && appveyor-status -b master -c -w && istanbul check-coverage --statements 95 coverage/coverage.json",
-    "start": "supervisor --quiet --no-restart-on exit --extensions js,json --ignore test --poll-interval 2000 server.js",
->>>>>>> 67ef0946
+    "preversion": "depcheck --ignores eslint-plugin-import --ignore-dirs doc && david && git-branch-is master && travis-status -b master -c -wx && appveyor-status -b master -c -w -p kevinoid/travis-status && istanbul check-coverage --statements 95 coverage/coverage.json",
     "test": "npm run lint && npm run test-unit",
     "test-cov": "npm run lint && npm run test-unit-cov",
     "test-unit": "mocha --recursive test",
@@ -68,30 +63,19 @@
     "eslint-config-airbnb-base": "^11.0.0",
     "eslint-plugin-import": "^2.2.0",
     "istanbul": "^0.4.1",
-<<<<<<< HEAD
-    "jsdoc": "^3.4.0",
-    "mocha": "^2.3.4",
+    "jsdoc": "^3.4.1",
+    "mocha": "^3.2.0",
+    "node-version-check": "^2.1.1",
     "nodecat": "^0.1.0",
+    "nodecat": "^1.0.0",
     "pify": "^2.3.0",
     "proxyquire": "^1.7.4",
     "rimraf": "^2.2.0",
     "server-destroy": "^1.0.1",
     "sinon": "^1.17.3"
-=======
-    "jsdoc": "^3.4.1",
-    "mocha": "^3.2.0",
-    "node-version-check": "^2.1.1",
-    "nodecat": "^1.0.0",
-    "rimraf": "^2.2.0"
->>>>>>> 67ef0946
   },
   "engines": {
     "node": ">=0.10",
     "npm": ">=1.3.7"
-  },
-  "yargs": {
-    "parse-numbers": false,
-    "duplicate-arguments-array": false,
-    "flatten-duplicate-arrays": false
   }
 }