{
  "name": "travis-status",
  "version": "4.0.1",
  "description": "An implementation of the status subcommand of The Travis Client in Node.js, with a few extra features.",
  "keywords": [
    "ci",
    "cli",
    "continuous integration",
    "travis",
    "travis-ci",
    "travisci"
  ],
  "license": "MIT",
  "homepage": "https://github.com/kevinoid/travis-status",
  "bugs": "https://github.com/kevinoid/travis-status/issues",
  "author": "Kevin Locke <kevin@kevinlocke.name>",
  "repository": {
    "type": "git",
    "url": "https://github.com/kevinoid/travis-status.git"
  },
  "main": "index.js",
  "bin": {
    "travis-status": "bin/travis-status.js"
  },
  "//": "All scripts should run in POSIX sh and Windows cmd.exe",
  "scripts": {
    "changelog": "conventional-changelog -p angular -i CHANGELOG.md -s -u",
    "clean": "rimraf coverage && rimraf doc",
    "doc": "npm run doc-js && npm run doc-spec",
    "doc-js": "rimraf doc/api && jsdoc -c jsdoc.conf.json .",
    "doc-spec": "rimraf doc/spec && mkdir doc/spec && mocha --reporter doc --recursive test | nodecat doc-src/spec/header.xhtml - doc-src/spec/footer.xhtml > doc/spec/index.xhtml",
    "lint": "npm run lint-js && npm run lint-doc",
    "lint-doc": "jsdoc -t templates/silent -c jsdoc-lint.conf.json . && echo JSDoc passed.",
    "lint-js": "eslint --report-unused-disable-directives . && echo ESLint passed.",
    "postpublish": "git -C doc push && git push --follow-tags origin master gh-pages && echo Remember to update GitHub Releases from CHANGELOG.md",
    "postversion": "rimraf doc && git clone -b gh-pages -l -q . doc && npm run doc && git -C doc add . && git -C doc commit -n -m \"Docs for v$npm_package_version\"",
    "preversion": "npm run test-cov && nyc check-coverage --statements 94 && check-audit && depcheck --ignores greenkeeper-lockfile --ignore-dirs doc && david && git-branch-is master && node ./bin/travis-status.js -b master -c -w -x && appveyor-status -b master -c -w -p kevinoid/travis-status",
    "test": "npm run lint && npm run test-unit",
    "test-cov": "npm run lint && npm run test-unit-cov",
    "test-unit": "mocha --recursive test",
    "test-unit-cov": "nyc mocha --recursive test",
    "upload-cov": "codecov < ./coverage/lcov.info && coveralls < ./coverage/lcov.info",
    "version": "npm run changelog && echo && echo === Please edit CHANGELOG.md as desired, then exit === && echo && $npm_config_shell && git commit -m \"Update CHANGELOG.md for $npm_package_version\" CHANGELOG.md",
    "version-deps": "npm install conventional-changelog-cli david depcheck git-branch-is npm-audit-resolver travis-status"
  },
  "dependencies": {
    "caseless": "^0.12.0",
    "chalk": "^3.0.0",
    "commander": "^4.0.0",
    "promise-nodeify": "^3.0.0",
    "promised-read": "^2.0.0",
    "request": "^2.68.0",
    "travis-ci": "2.2.0"
  },
  "devDependencies": {
<<<<<<< HEAD
    "@kevinoid/eslint-config": "^2.0.0",
    "ansi-styles": "^4.0.0",
    "chai": "^4.0.0",
=======
    "@kevinoid/eslint-config": "^3.0.0",
>>>>>>> e7967aa1
    "codecov": "^3.0.0",
    "coveralls": "^3.0.0",
    "eslint": "^6.3.0",
    "eslint-config-airbnb-base": "^14.0.0",
    "eslint-plugin-import": "^2.18.2",
    "eslint-plugin-node": "^11.0.0",
    "eslint-plugin-promise": "^4.2.1",
    "eslint-plugin-unicorn": "^15.0.0",
    "greenkeeper-lockfile": "^1.15.1",
    "has-ansi": "^4.0.0",
    "jsdoc": "^3.6.0",
    "mocha": "^7.0.0",
    "nodecat": "^2.0.0",
    "nyc": "^15.0.0",
<<<<<<< HEAD
    "proxyquire": "^2.0.0",
    "rimraf": "^3.0.0",
    "server-destroy": "^1.0.1",
    "sinon": "^8.0.0"
=======
    "rimraf": "^3.0.0"
>>>>>>> e7967aa1
  },
  "engines": {
    "node": ">=8.3",
    "npm": ">=1.3.7"
  },
  "greenkeeper": {
    "ignore": [
      "@kevinoid/eslint-config",
      "eslint",
      "eslint-config-airbnb-base",
      "eslint-plugin-import",
      "eslint-plugin-node",
      "eslint-plugin-promise",
      "eslint-plugin-unicorn"
    ]
  },
  "mocha": {
    "checkLeaks": true,
    "exit": false
  },
  "nyc": {
    "exclude": [
      "test",
      "test-lib"
    ]
  }
}<|MERGE_RESOLUTION|>--- conflicted
+++ resolved
@@ -53,13 +53,9 @@
     "travis-ci": "2.2.0"
   },
   "devDependencies": {
-<<<<<<< HEAD
-    "@kevinoid/eslint-config": "^2.0.0",
+    "@kevinoid/eslint-config": "^3.0.0",
     "ansi-styles": "^4.0.0",
     "chai": "^4.0.0",
-=======
-    "@kevinoid/eslint-config": "^3.0.0",
->>>>>>> e7967aa1
     "codecov": "^3.0.0",
     "coveralls": "^3.0.0",
     "eslint": "^6.3.0",
@@ -74,14 +70,10 @@
     "mocha": "^7.0.0",
     "nodecat": "^2.0.0",
     "nyc": "^15.0.0",
-<<<<<<< HEAD
     "proxyquire": "^2.0.0",
     "rimraf": "^3.0.0",
     "server-destroy": "^1.0.1",
     "sinon": "^8.0.0"
-=======
-    "rimraf": "^3.0.0"
->>>>>>> e7967aa1
   },
   "engines": {
     "node": ">=8.3",
