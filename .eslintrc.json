// ESLint configuration <https://eslint.org/docs/user-guide/configuring>
{
  "extends": "@kevinoid/eslint-config/node.js",

  "rules": {
<<<<<<< HEAD
    //// Possible Errors <https://eslint.org/docs/rules/#possible-errors>
    // disallow trailing commas in array and object literals
    "comma-dangle": ["error", "never"],
    //// Best Practices <https://eslint.org/docs/rules/#best-practices>
    // require curly braces around all control statements, not just multi-line.
    "curly": ["error", "all"],
    // disallow unnecessary parentheses
    "no-extra-parens": ["error", "all", {
      "conditionalAssign": false,
      "enforceForArrowConditionals": false,
      "nestedBinaryExpressions": false,
      "returnAssign": false
    }],
    // allow multiple spaces only before EOL (for inline comment alignment)
    "no-multi-spaces": ["error", { "ignoreEOLComments": true }],
    // allow reassignment of function parameters
    // simplicity for optional arguments outweighs the perf advantage, usually
    "no-param-reassign": "off",
    // disallow unnecessary use of Function.prototype.{apply,call}
    "no-useless-call": "error",
    // Disallow unnecessary catch clauses
    "no-useless-catch": "error",

    //// Strict Mode <https://eslint.org/docs/rules/#strict-mode>
    // require 'use strict' in global scope
    "strict": ["error", "global"],

    //// Variables <https://eslint.org/docs/rules/#variables>
    // disallow shadowing of variables (including builtins and hoisted funcs)
    "no-shadow": ["error", { "builtinGlobals": true, "hoist": "all" }],
    // disallow declaration of variables that are not used in the code
    // allow unused args for documentation, future use, and correct .length
    "no-unused-vars": ["error", {"args": "none"}],
    // disallow referencing variables before declaring them, excluding functions
    // since it is required for mutually-recursive functions
    "no-use-before-define": ["error", "nofunc"],

    //// Stylistic Issues <https://eslint.org/docs/rules/#stylistic-issues>
    // require camel case names (even for properties and destructuring)
    "camelcase": ["error", {
      "ignoreDestructuring": false
    }],
    // allow unnamed functions
    "func-names": "off",
    // don't enforce consistent linebreak style
    // Allow developers to develop with native EOL.  VCS manages committed style.
    "linebreak-style": "off",
    // enforce a maximum line length
    // reduce from 100 to 80 chars (conventional terminal width)
    // ignore lines which consist of a single string, URL, or RegExp literal,
    // possibly prefixed with comment opener or suffixed with ";".
    // (Not ESLint ignore props which ignores any lines which contain these.)
    "max-len": ["error", 80, 2, {
      "ignorePattern": "^\\s*((/?\\*|/[/])\\s*)?('[^'\\\\]*(\\\\.[^'\\\\]*)*'|\"[^\"\\\\]*(\\\\.[^\"\\\\]*)*\"|/[^/\\\\]*(\\\\.[^/\\\\]*)*/[gimuy]*|[^:/?#\\s]+:/[/]\\S+);?$"
    }],
    // allow nested ternary expressions
    // if they are indented one-expression-per-line, they are clear enough for me
    "no-nested-ternary": "off",
    // allow dangling underscores in identifiers
    // this project is already using this style, for better or worse
    "no-underscore-dangle": "off",
    // disallow process.exit()
    // this is disabled locally only when require.main === module
    "no-process-exit": "error",
    // disallow extra spaces in object literals
    "object-curly-spacing": ["error", "never"],
    // allow multiple variable declarations per block/function and multiple
    // declarators per declaration
    "one-var": "off",
    // require initialized variables to be declared on separate lines
    "one-var-declaration-per-line": ["error", "initializations"],
    // Requires operator at the beginning of the line in multiline statements
    // Airbnb prevents breaks around =, suggesting ().  I don't see the advantage.
    // Break after = looks better to me, so first assigned operand is farther left.
    "operator-linebreak": ["error", "before", { "overrides": { "=": "after" } }],
    // space before function parens only for async arrow (as Node core does)
    "space-before-function-paren": ["error", {
      "anonymous": "never",
      "named": "never",
      "asyncArrow": "always"
    }],

    //// ECMAScript 6 Rules <https://eslint.org/docs/rules/#ecmascript-6>
    // require parentheses around arrow function arguments (as Node core does)
    "arrow-parens": ["error", "always"],

    // eslint-plugin-import
=======
>>>>>>> 0d18598d
    // Allow requiring devDependencies for build and test
    "import/no-extraneous-dependencies": ["error", {
      "devDependencies": [
        "gulpfile.js",
        "test-bin/**",
        "test-lib/**",
        "test/**"
      ]
    }]
  }
}<|MERGE_RESOLUTION|>--- conflicted
+++ resolved
@@ -3,96 +3,6 @@
   "extends": "@kevinoid/eslint-config/node.js",
 
   "rules": {
-<<<<<<< HEAD
-    //// Possible Errors <https://eslint.org/docs/rules/#possible-errors>
-    // disallow trailing commas in array and object literals
-    "comma-dangle": ["error", "never"],
-    //// Best Practices <https://eslint.org/docs/rules/#best-practices>
-    // require curly braces around all control statements, not just multi-line.
-    "curly": ["error", "all"],
-    // disallow unnecessary parentheses
-    "no-extra-parens": ["error", "all", {
-      "conditionalAssign": false,
-      "enforceForArrowConditionals": false,
-      "nestedBinaryExpressions": false,
-      "returnAssign": false
-    }],
-    // allow multiple spaces only before EOL (for inline comment alignment)
-    "no-multi-spaces": ["error", { "ignoreEOLComments": true }],
-    // allow reassignment of function parameters
-    // simplicity for optional arguments outweighs the perf advantage, usually
-    "no-param-reassign": "off",
-    // disallow unnecessary use of Function.prototype.{apply,call}
-    "no-useless-call": "error",
-    // Disallow unnecessary catch clauses
-    "no-useless-catch": "error",
-
-    //// Strict Mode <https://eslint.org/docs/rules/#strict-mode>
-    // require 'use strict' in global scope
-    "strict": ["error", "global"],
-
-    //// Variables <https://eslint.org/docs/rules/#variables>
-    // disallow shadowing of variables (including builtins and hoisted funcs)
-    "no-shadow": ["error", { "builtinGlobals": true, "hoist": "all" }],
-    // disallow declaration of variables that are not used in the code
-    // allow unused args for documentation, future use, and correct .length
-    "no-unused-vars": ["error", {"args": "none"}],
-    // disallow referencing variables before declaring them, excluding functions
-    // since it is required for mutually-recursive functions
-    "no-use-before-define": ["error", "nofunc"],
-
-    //// Stylistic Issues <https://eslint.org/docs/rules/#stylistic-issues>
-    // require camel case names (even for properties and destructuring)
-    "camelcase": ["error", {
-      "ignoreDestructuring": false
-    }],
-    // allow unnamed functions
-    "func-names": "off",
-    // don't enforce consistent linebreak style
-    // Allow developers to develop with native EOL.  VCS manages committed style.
-    "linebreak-style": "off",
-    // enforce a maximum line length
-    // reduce from 100 to 80 chars (conventional terminal width)
-    // ignore lines which consist of a single string, URL, or RegExp literal,
-    // possibly prefixed with comment opener or suffixed with ";".
-    // (Not ESLint ignore props which ignores any lines which contain these.)
-    "max-len": ["error", 80, 2, {
-      "ignorePattern": "^\\s*((/?\\*|/[/])\\s*)?('[^'\\\\]*(\\\\.[^'\\\\]*)*'|\"[^\"\\\\]*(\\\\.[^\"\\\\]*)*\"|/[^/\\\\]*(\\\\.[^/\\\\]*)*/[gimuy]*|[^:/?#\\s]+:/[/]\\S+);?$"
-    }],
-    // allow nested ternary expressions
-    // if they are indented one-expression-per-line, they are clear enough for me
-    "no-nested-ternary": "off",
-    // allow dangling underscores in identifiers
-    // this project is already using this style, for better or worse
-    "no-underscore-dangle": "off",
-    // disallow process.exit()
-    // this is disabled locally only when require.main === module
-    "no-process-exit": "error",
-    // disallow extra spaces in object literals
-    "object-curly-spacing": ["error", "never"],
-    // allow multiple variable declarations per block/function and multiple
-    // declarators per declaration
-    "one-var": "off",
-    // require initialized variables to be declared on separate lines
-    "one-var-declaration-per-line": ["error", "initializations"],
-    // Requires operator at the beginning of the line in multiline statements
-    // Airbnb prevents breaks around =, suggesting ().  I don't see the advantage.
-    // Break after = looks better to me, so first assigned operand is farther left.
-    "operator-linebreak": ["error", "before", { "overrides": { "=": "after" } }],
-    // space before function parens only for async arrow (as Node core does)
-    "space-before-function-paren": ["error", {
-      "anonymous": "never",
-      "named": "never",
-      "asyncArrow": "always"
-    }],
-
-    //// ECMAScript 6 Rules <https://eslint.org/docs/rules/#ecmascript-6>
-    // require parentheses around arrow function arguments (as Node core does)
-    "arrow-parens": ["error", "always"],
-
-    // eslint-plugin-import
-=======
->>>>>>> 0d18598d
     // Allow requiring devDependencies for build and test
     "import/no-extraneous-dependencies": ["error", {
       "devDependencies": [
